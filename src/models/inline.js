
/**
 * Prevent circuit.
 */

import './block'
import './document'

/**
 * Dependencies.
 */

import Block from './block'
import Data from './data'
import Node from './node'
import Text from './text'
import uid from '../utils/uid'
import { List, Map, Record } from 'immutable'

/**
 * Record.
 */

const DEFAULTS = {
  data: new Map(),
  isVoid: false,
  key: null,
  nodes: new List(),
  type: null
}

/**
 * Inline.
 */

class Inline extends new Record(DEFAULTS) {

  /**
   * Create a new `Inline` with `properties`.
   *
   * @param {Object} properties
   * @return {Inline} element
   */

  static create(properties = {}) {
    if (properties instanceof Block) return properties
    if (properties instanceof Inline) return properties
    if (properties instanceof Text) return properties
    if (!properties.type) throw new Error('You must pass an inline `type`.')

    properties.key = properties.key || uid(4)
    properties.data = Data.create(properties.data)
    properties.isVoid = !!properties.isVoid
    properties.nodes = Inline.createList(properties.nodes)

<<<<<<< HEAD
    return new Inline(properties)
=======
    if (properties.nodes.size == 0) {
      properties.nodes = properties.nodes.push(Text.create())
    }

    return new Inline(properties).normalize()
>>>>>>> 81bb5ea8
  }

  /**
   * Create a list of `Inlines` from an array.
   *
   * @param {Array} elements
   * @return {List} map
   */

  static createList(elements = []) {
    if (List.isList(elements)) return elements
    return new List(elements.map(Inline.create))
  }

  /**
   * Get the node's kind.
   *
   * @return {String} kind
   */

  get kind() {
    return 'inline'
  }

  /**
   * Is the node empty?
   *
   * @return {Boolean} isEmpty
   */

  get isEmpty() {
    return this.text == ''
  }

  /**
   * Get the length of the concatenated text of the node.
   *
   * @return {Number} length
   */

  get length() {
    return this.text.length
  }

  /**
   * Get the concatenated text `string` of all child nodes.
   *
   * @return {String} text
   */

  get text() {
    return this.nodes
      .map(node => node.text)
      .join('')
  }

}

/**
 * Mix in `Node` methods.
 */

for (const method in Node) {
  Inline.prototype[method] = Node[method]
}


/**
 * Export.
 */

export default Inline<|MERGE_RESOLUTION|>--- conflicted
+++ resolved
@@ -53,15 +53,11 @@
     properties.isVoid = !!properties.isVoid
     properties.nodes = Inline.createList(properties.nodes)
 
-<<<<<<< HEAD
-    return new Inline(properties)
-=======
     if (properties.nodes.size == 0) {
       properties.nodes = properties.nodes.push(Text.create())
     }
 
-    return new Inline(properties).normalize()
->>>>>>> 81bb5ea8
+    return new Inline(properties)
   }
 
   /**
