
import Content from './content'
import CorePlugin from '../plugins/core'
import Debug from 'debug'
import React from 'react'
import Schema from '../models/schema'
<<<<<<< HEAD
=======
import State from '../models/state'
import isReactComponent from '../utils/is-react-component'
import noop from '../utils/noop'
import typeOf from 'type-of'
>>>>>>> a6ec7889

/**
 * Debug.
 */

const debug = Debug('slate:editor')

/**
 * Event handlers to mix in to the editor.
 *
 * @type {Array}
 */

const EVENT_HANDLERS = [
  'onBeforeInput',
  'onBlur',
  'onCopy',
  'onCut',
  'onDrop',
  'onKeyDown',
  'onPaste',
  'onSelect'
]

/**
 * Editor.
 *
 * @type {Component}
 */

class Editor extends React.Component {

  /**
   * Properties.
   */

  static propTypes = {
    className: React.PropTypes.string,
    onBeforeChange: React.PropTypes.func,
    onChange: React.PropTypes.func,
    onDocumentChange: React.PropTypes.func,
    onSelectionChange: React.PropTypes.func,
    placeholder: React.PropTypes.any,
    placeholderClassName: React.PropTypes.string,
    placeholderStyle: React.PropTypes.object,
    plugins: React.PropTypes.array,
    readOnly: React.PropTypes.bool,
    schema: React.PropTypes.object,
    spellCheck: React.PropTypes.bool,
    state: React.PropTypes.object.isRequired,
    style: React.PropTypes.object
  };

  /**
   * Default properties.
   */

  static defaultProps = {
    onChange: noop,
    onDocumentChange: noop,
    onSelectionChange: noop,
    plugins: [],
    readOnly: false,
    schema: {},
    spellCheck: true
  };

  /**
   * When created, compute the plugins from `props`.
   *
   * @param {Object} props
   */

  constructor(props) {
    super(props)
    this.tmp = {}
    this.state = {}
    this.state.plugins = this.resolvePlugins(props)
    this.state.schema = this.resolveSchema(this.state.plugins)
    this.state.state = this.onBeforeChange(props.state)

    // Mix in the event handlers.
    for (const method of EVENT_HANDLERS) {
      this[method] = (...args) => {
        this.onEvent(method, ...args)
      }
    }
  }

  /**
   * When the `props` are updated, recompute the state and plugins.
   *
   * @param {Object} props
   */

  componentWillReceiveProps = (props) => {
    if (props.plugins != this.props.plugins) {
      const plugins = this.resolvePlugins(props)
      const schema = this.resolveSchema(plugins)
      this.setState({ plugins, schema })
    }

    else if (props.schema != this.props.schema) {
      const schema = this.resolveSchema(this.state.plugins)
      this.setState({ schema })
    }

    this.setState({
      state: this.onBeforeChange(props.state)
    })
  }

  /**
   * Programmatically blur the editor.
   */

  blur = () => {
    const state = this.state.state
      .transform()
      .blur()
      .apply()

    this.onChange(state)
  }

  /**
   * Programmatically focus the editor.
   */

  focus = () => {
    const state = this.state.state
      .transform()
      .focus()
      .apply()

    this.onChange(state)
  }

  /**
   * Get the editor's current `schema`.
   *
   * @return {Schema}
   */

  getSchema = () => {
    return this.state.schema
  }

  /**
   * Get the editor's current `state`.
   *
   * @return {State}
   */

  getState = () => {
    return this.state.state
  }

  /**
   * When the editor receives a new 'state'
   *
   * @param {State} state
   * @return {State} newState
   */

  onBeforeChange = (state) => {
    if (state == this.state.state) return state

    for (const plugin of this.state.plugins) {
      if (!plugin.onBeforeChange) continue
      const newState = plugin.onBeforeChange(state, this)
      if (newState == null) continue
      state = newState
    }

    return state
  }

  /**
   * When the `state` changes, pass through plugins, then bubble up.
   *
   * @param {State} state
   */

  onChange = (state) => {
    if (state == this.state.state) return

    for (const plugin of this.state.plugins) {
      if (!plugin.onChange) continue
      const newState = plugin.onChange(state, this)
      if (newState == null) continue
      state = newState
    }

    this.props.onChange(state)

    if (state.document != this.tmp.document) {
      this.props.onDocumentChange(state.document, state)
      this.tmp.document = state.document
    }

    if (state.selection != this.tmp.selection) {
      this.props.onSelectionChange(state.selection, state)
      this.tmp.selection = state.selection
    }
  }

  /**
   * When an event by `name` fires, pass it through the plugins, and update the
   * state if one of them chooses to.
   *
   * @param {String} name
   * @param {Mixed} ...args
   */

  onEvent = (name, ...args) => {
    for (const plugin of this.state.plugins) {
      if (!plugin[name]) continue
      const newState = plugin[name](...args, this.state.state, this)
      if (!newState) continue
      this.onChange(newState)
      break
    }
  }

  /**
   * Render the editor.
   *
   * @return {Element}
   */

  render = () => {
    debug('render')

    const handlers = {}

    for (const property of EVENT_HANDLERS) {
      handlers[property] = this[property]
    }

    return (
      <Content
        {...handlers}
        className={this.props.className}
        editor={this}
        onChange={this.onChange}
        readOnly={this.props.readOnly}
        schema={this.state.schema}
        spellCheck={this.props.spellCheck}
        state={this.state.state}
        style={this.props.style}
      />
    )
  }

  /**
   * Resolve the editor's current plugins from `props` when they change.
   *
   * Add a plugin made from the editor's own `props` at the beginning of the
   * stack. That way, you can add a `onKeyDown` handler to the editor itself,
   * and it will override all of the existing plugins.
   *
   * Also add the "core" functionality plugin that handles the most basic events
   * for the editor, like delete characters and such.
   *
   * @param {Object} props
   * @return {Array}
   */

  resolvePlugins = (props) => {
    const { onChange, plugins, ...editorPlugin } = props
    const corePlugin = CorePlugin(props)
    return [
      editorPlugin,
      ...plugins,
      corePlugin
    ]
  }

  /**
   * Resolve the editor's schema from a set of `plugins`.
   *
   * @param {Array} plugins
   * @return {Schema}
   */

  resolveSchema = (plugins) => {
    let rules = []

    for (const plugin of plugins) {
      if (!plugin.schema) continue
      const schema = Schema.create(plugin.schema)
      rules = rules.concat(schema.rules)
    }

    const schema = Schema.create({ rules })
    return schema
  }

}

/**
 * Mix in the property types for the event handlers.
 */

for (const property of EVENT_HANDLERS) {
  Editor.propTypes[property] = React.PropTypes.func
}

/**
 * Export.
 */

export default Editor<|MERGE_RESOLUTION|>--- conflicted
+++ resolved
@@ -4,13 +4,7 @@
 import Debug from 'debug'
 import React from 'react'
 import Schema from '../models/schema'
-<<<<<<< HEAD
-=======
-import State from '../models/state'
-import isReactComponent from '../utils/is-react-component'
 import noop from '../utils/noop'
-import typeOf from 'type-of'
->>>>>>> a6ec7889
 
 /**
  * Debug.
